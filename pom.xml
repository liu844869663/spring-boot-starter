<?xml version="1.0" encoding="UTF-8"?>
<!--

       Copyright 2015-2017 the original author or authors.

       Licensed under the Apache License, Version 2.0 (the "License");
       you may not use this file except in compliance with the License.
       You may obtain a copy of the License at

          http://www.apache.org/licenses/LICENSE-2.0

       Unless required by applicable law or agreed to in writing, software
       distributed under the License is distributed on an "AS IS" BASIS,
       WITHOUT WARRANTIES OR CONDITIONS OF ANY KIND, either express or implied.
       See the License for the specific language governing permissions and
       limitations under the License.

-->
<project xmlns="http://maven.apache.org/POM/4.0.0" xmlns:xsi="http://www.w3.org/2001/XMLSchema-instance" xsi:schemaLocation="http://maven.apache.org/POM/4.0.0 http://maven.apache.org/xsd/maven-4.0.0.xsd">
  <modelVersion>4.0.0</modelVersion>

  <parent>
    <groupId>org.mybatis</groupId>
    <artifactId>mybatis-parent</artifactId>
    <version>29-SNAPSHOT</version>
    <relativePath />
  </parent>

  <groupId>org.mybatis.spring.boot</groupId>
  <artifactId>mybatis-spring-boot</artifactId>
  <version>1.3.1-SNAPSHOT</version>
  <packaging>pom</packaging>

  <name>mybatis-spring-boot</name>
  <description>Spring Boot Support for MyBatis</description>
  <url>http://www.mybatis.org/spring-boot-starter/</url>
  <inceptionYear>2015</inceptionYear>

  <modules>
    <module>mybatis-spring-boot-autoconfigure</module>
    <module>mybatis-spring-boot-starter</module>
    <module>mybatis-spring-boot-samples</module>
    <module>mybatis-spring-boot-starter-test</module>
    <module>mybatis-spring-boot-test-autoconfigure</module>
  </modules>

  <scm>
    <connection>scm:git:git@github.com:mybatis/spring-boot-starter.git</connection>
    <developerConnection>scm:git:git@github.com:mybatis/spring-boot-starter.git</developerConnection>
    <url>https://github.com/mybatis/spring-boot-starter/tree/master</url>
    <tag>HEAD</tag>
  </scm>
  <issueManagement>
    <system>GitHub Issue Management</system>
    <url>https://github.com/mybatis/spring-boot-starter/issues</url>
  </issueManagement>
  <ciManagement>
    <system>Travis CI</system>
    <url>https://travis-ci.org/mybatis/spring-boot-starter</url>
  </ciManagement>
  <distributionManagement>
    <site>
      <id>gh-pages</id>
      <name>Mybatis GitHub Pages</name>
      <url>git:ssh://git@github.com/mybatis/spring-boot-starter.git?gh-pages#</url>
    </site>
  </distributionManagement>

  <properties>
    <mybatis.version>3.4.4</mybatis.version>
    <mybatis-spring.version>1.3.1</mybatis-spring.version>
<<<<<<< HEAD
    <spring-boot.version>1.5.4.RELEASE</spring-boot.version>
=======
    <spring-boot.version>1.4.7.RELEASE</spring-boot.version>
>>>>>>> 3fe358a7
  </properties>

  <dependencyManagement>
    <dependencies>
      <dependency>
        <groupId>org.mybatis</groupId>
        <artifactId>mybatis</artifactId>
        <version>${mybatis.version}</version>
      </dependency>
      <dependency>
        <groupId>org.mybatis</groupId>
        <artifactId>mybatis-spring</artifactId>
        <version>${mybatis-spring.version}</version>
      </dependency>
      <dependency>
        <groupId>org.mybatis.spring.boot</groupId>
        <artifactId>mybatis-spring-boot-autoconfigure</artifactId>
        <version>1.3.1-SNAPSHOT</version>
      </dependency>
      <dependency>
        <groupId>org.mybatis.spring.boot</groupId>
        <artifactId>mybatis-spring-boot-starter</artifactId>
        <version>1.3.1-SNAPSHOT</version>
      </dependency>
      <dependency>
        <groupId>org.mybatis.spring.boot</groupId>
        <artifactId>mybatis-spring-boot-test-autoconfigure</artifactId>
        <version>1.3.1-SNAPSHOT</version>
      </dependency>
      <dependency>
        <groupId>org.mybatis.spring.boot</groupId>
        <artifactId>mybatis-spring-boot-starter-test</artifactId>
        <version>1.3.1-SNAPSHOT</version>
      </dependency>
      <dependency>
        <groupId>org.springframework.boot</groupId>
        <artifactId>spring-boot-dependencies</artifactId>
        <version>${spring-boot.version}</version>
        <type>pom</type>
        <scope>import</scope>
      </dependency>
    </dependencies>
  </dependencyManagement>

<<<<<<< HEAD
  <build>
    <plugins>
      <!-- workaround for https://github.com/mybatis/spring-boot-starter/issues/127 -->
      <plugin>
        <groupId>org.apache.felix</groupId>
        <artifactId>maven-bundle-plugin</artifactId>
        <version>3.3.0</version>
      </plugin>
    </plugins>
  </build>

=======
>>>>>>> 3fe358a7
</project><|MERGE_RESOLUTION|>--- conflicted
+++ resolved
@@ -69,11 +69,7 @@
   <properties>
     <mybatis.version>3.4.4</mybatis.version>
     <mybatis-spring.version>1.3.1</mybatis-spring.version>
-<<<<<<< HEAD
     <spring-boot.version>1.5.4.RELEASE</spring-boot.version>
-=======
-    <spring-boot.version>1.4.7.RELEASE</spring-boot.version>
->>>>>>> 3fe358a7
   </properties>
 
   <dependencyManagement>
@@ -118,18 +114,4 @@
     </dependencies>
   </dependencyManagement>
 
-<<<<<<< HEAD
-  <build>
-    <plugins>
-      <!-- workaround for https://github.com/mybatis/spring-boot-starter/issues/127 -->
-      <plugin>
-        <groupId>org.apache.felix</groupId>
-        <artifactId>maven-bundle-plugin</artifactId>
-        <version>3.3.0</version>
-      </plugin>
-    </plugins>
-  </build>
-
-=======
->>>>>>> 3fe358a7
 </project>